/*  Kernels for fused forward/backward classifier part
This fuses softmax, crossentropy, and logit gradients into a single pass, so we don't have to write unnecessary
(B, T, V) tensors. Such an operation is only possible if `dloss` can be known beforehand, which doesn't seem like
much of a restriction: In pretraining, it is just a constant 1/batch_size tensor, for fine-tuning we might zero
out the input prompt, but that is known in advance.

Compile example:
nvcc -O3 --use_fast_math classifier_fused.cu -o classifier_fused
*/

#include <stdio.h>
#include <stdlib.h>
#include <float.h>
#include <cuda_runtime.h>
#include <cooperative_groups.h>
#include <cooperative_groups/reduce.h>
#include "common.h"

// ----------------------------------------------------------------------------
// CPU code reference

void softmax_forward_cpu(float* out, const float* inp, int N, int C) {
    // inp is (N, C)
    // out is (N, C), each row of inp will get softmaxed
    for (int i = 0; i < N; i++) {
        const float* inp_row = inp + i * C;
        float* out_row = out + i * C;

        float maxval = -INFINITY;
        for (int j = 0; j < C; j++) {
            if (inp_row[j] > maxval) {
                maxval = inp_row[j];
            }
        }
        double sum = 0.0;
        for (int j = 0; j < C; j++) {
            out_row[j] = expf(inp_row[j] - maxval);
            sum += out_row[j];
        }
        for (int j = 0; j < C; j++) {
            out_row[j] /= sum;
        }
    }
}


void crossentropy_forward_cpu(float* losses,
                              const float* probs, const int* targets,
                              int B, int T, int V) {
    // output: losses is (B,T) of the individual losses at each position
    // input: probs are (B,T,V) of the probabilities
    // input: targets is (B,T) of integers giving the correct index in logits
    for (int b = 0; b < B; b++) {
        for (int t = 0; t < T; t++) {
            // loss = -log(probs[target])
            const float* probs_bt = probs + b * T * V + t * V;
            int ix = targets[b * T + t];
            losses[b * T + t] = -logf(probs_bt[ix]);
        }
    }
}

void crossentropy_softmax_backward_cpu(float* dlogits,
                                       const float* dlosses, const float* probs, const int* targets,
                                       int B, int T, int V) {
    // backwards through both softmax and crossentropy
    for (int b = 0; b < B; b++) {
        for (int t = 0; t < T; t++) {
            float* dlogits_bt = dlogits + b * T * V + t * V;
            const float* probs_bt = probs + b * T * V + t * V;
            float dloss = dlosses[b * T + t];
            int ix = targets[b * T + t];
            for (int i = 0; i < V; i++) {
                float p = probs_bt[i];
                float indicator = i == ix ? 1.0f : 0.0f;
                dlogits_bt[i] = (p - indicator) * dloss;
            }
        }
    }
}

// ----------------------------------------------------------------------------
// GPU kernels

struct SoftmaxParams {
    float Scale;
    float Offset;
};
namespace cg = cooperative_groups;
__device__ SoftmaxParams prepare_softmax(cg::thread_block_tile<32>& warp,
                                         int idx, const float* inp, int V, int P) {
    // one row of inp, i.e. inp[idx, :] of shape (V,)
    const float* x = inp + idx * P;

    float maxval = -INFINITY;
    float sumval = 0.0f;

    for (int i = warp.thread_rank(); i < V; i += warp.size()) {
        float v = x[i];
        float old_maxval = maxval;
        maxval = fmaxf(maxval, v);
        sumval *= expf((old_maxval - maxval));
        sumval += expf(v - maxval);
    }

    float global_maxval = cg::reduce(warp, maxval, cg::greater<float>{});
    sumval *= expf((maxval - global_maxval));

    float sum = cg::reduce(warp, sumval, cg::plus<float>{});
    float norm = 1.f / sum;

    return SoftmaxParams{norm, global_maxval};
}

__global__ void fused_classifier_kernel1(float* dlogits, float* losses,
                             const float* logits, const float* dlosses, const int* targets,
                             int B, int T, int V, int P) {
    namespace cg = cooperative_groups;
    cg::thread_block block = cg::this_thread_block();
    cg::thread_block_tile<32> warp = cg::tiled_partition<32>(block);
    int idx = blockIdx.x * warp.meta_group_size() + warp.meta_group_rank();
    if (idx >= B * T) {
        return;
    }

    // local indices
    int b = idx / T;
    int t = idx % T;

    auto sp = prepare_softmax(warp, idx, logits, V, P);

    // calculate the probability needed for the loss and update.
    // single-threaded
    if(warp.thread_rank() == 0) {
        int ix = targets[b * T + t];
        float prob = expf(logits[idx * P + ix] - sp.Offset) * sp.Scale;
        losses[b * T + t] = -logf(prob);
    }

    // calculate all the gradients
    for (int i = warp.thread_rank(); i < V; i += warp.size()) {
<<<<<<< HEAD
        float prob = expf(logits[idx * V + i] - sp.Offset) * sp.Scale;
        float* dlogits_bt = dlogits + b * T * V + t * V;
=======
        float prob = expf(logits[idx * P + i] - sp.Offset) * sp.Scale;
        float* dlogits_bt = dlogits + b * T * P + t * P;
>>>>>>> e5d519c6
        float dloss = dlosses[b * T + t];
        int ix = targets[b * T + t];
        float p = prob;
        float indicator = i == ix ? 1.0f : 0.0f;
        dlogits_bt[i] = (p - indicator) * dloss;
<<<<<<< HEAD
    }
}


__device__ float vec_at(const float4& vec, int index) {
    return reinterpret_cast<const float*>(&vec)[index];
}

__device__ SoftmaxParams prepare_softmax2(cg::thread_block_tile<32>& warp,
                                         int idx, const float* inp, int V) {
    // one row of inp, i.e. inp[idx, :] of shape (V,)
    // float4 to get 128-bit loads and memory level parallelism
    // this is only possible if V is a multiple of 4
    const float4* x_vec4 = reinterpret_cast<const float4*>(inp + idx * V);

    float thread_maxval = -INFINITY;
    float thread_sumval = 0.0f;
    // do the loop in reverse to maximise probability of L2 cache hits
    // so even small L2s get some hits on the 2nd read of the same thread
    for (int i = (V/4) + (threadIdx.x - blockDim.x); i >= 0; i -= blockDim.x) {
        float4 v = x_vec4[i];
        #pragma unroll
        for(int k = 0; k < 4; ++k) {
            float old_maxval = thread_maxval;
            thread_maxval = fmaxf(thread_maxval, vec_at(v, k));
            thread_sumval *= expf((old_maxval - thread_maxval));
            thread_sumval += expf(vec_at(v, k) - thread_maxval);
        }
    }

    // reduction in 2 stages: 1) inside warp, 2) between warps
    // this results in much cleaner code than using a multi-warp cg::reduce
    // todo benchmark to make sure it's faster, possibly too many reductions
    // we could do the 2nd set of reductions per-block rather than per-warp
    // but that would require an extra __syncthreads() unfortunately
    __shared__ float shared_maxval[32];
    __shared__ float shared_sumval[32];
    int num_warps = blockDim.x / 32;
    int warp_id = threadIdx.x / 32;
    int lane_id = threadIdx.x % 32;

    // reduce maxval
    shared_maxval[warp_id] = cg::reduce(warp, thread_maxval, cg::greater<float>{});
    __syncthreads();
    float warp_maxval = (lane_id < num_warps) ? shared_maxval[lane_id] : -FLT_MAX;
    float block_maxval = cg::reduce(warp, warp_maxval, cg::greater<float>{});
    // use maxval to scale sumval to avoid numerical instability / overflow
    thread_sumval *= expf(thread_maxval - block_maxval);
    // reduce sumval
    shared_sumval[warp_id] = cg::reduce(warp, thread_sumval, cg::plus<float>{});
    __syncthreads();
    float warp_sumval = (lane_id < num_warps) ? shared_sumval[lane_id] : 0.f;
    float block_sumval = cg::reduce(warp, warp_sumval, cg::plus<float>{});
    
    return SoftmaxParams{1.f / block_sumval, block_maxval};
}

__global__ void fused_classifier_kernel2(float* dlogits, float* losses,
                                         const float* logits, const float* dlosses, const int* targets,
                                         int B, int T, int V) {
    namespace cg = cooperative_groups;
    cg::thread_block block = cg::this_thread_block();
    cg::thread_block_tile<32> warp = cg::tiled_partition<32>(block);
    
    int idx = blockIdx.x;
    int ix = targets[idx];
    float dloss = dlosses[idx];
    
    auto sp = prepare_softmax2(warp, idx, logits, V);

    // calculate the probability needed for the loss and update.
    // single-threaded
    if(threadIdx.x == 0) {
        float prob = expf(logits[idx * V + ix] - sp.Offset) * sp.Scale;
        losses[idx] = -logf(prob);
=======
>>>>>>> e5d519c6
    }

    // calculate all the gradients
    for (int i = threadIdx.x; i < V; i += blockDim.x) {
        float prob = expf(__ldcs(&logits[idx * V + i]) - sp.Offset) * sp.Scale;
        float indicator = i == ix ? 1.0f : 0.0f;
        dlogits[idx * V + i] = (prob - indicator) * dloss;
    }
}

// ----------------------------------------------------------------------------
// kernel launcher

void fused_classifier1(float* dlogits, float* losses,
                      const float* logits, const float* dlosses, const int* targets,
                      int B, int T, int V, int P, int block_size) {
    const int N = B * T;
    const int grid_size = N / (block_size / 32);
    fused_classifier_kernel1<<<grid_size, block_size>>>(dlogits, losses, logits, dlosses, targets, B, T, V);
    cudaCheck(cudaGetLastError());
}

void fused_classifier2(float* dlogits, float* losses,
                      const float* logits, const float* dlosses, const int* targets,
                      int B, int T, int V, int block_size) {
    const int N = B * T;
    const int grid_size = N;
<<<<<<< HEAD
    fused_classifier_kernel2<<<grid_size, block_size>>>(dlogits, losses, logits, dlosses, targets, B, T, V);
=======
    fused_classifier_kernel<<<grid_size, block_size>>>(dlogits, losses, logits, dlosses, targets, B, T, V, P);
>>>>>>> e5d519c6
    cudaCheck(cudaGetLastError());
}

void fused_classifier(int kernel_num, float* dlogits, float* losses,
                      const float* logits, const float* dlosses, const int* targets,
                      int B, int T, int V, int P, int block_size) {
    switch (kernel_num) {
        case 1:
            fused_classifier1(dlogits, losses, logits, dlosses, targets, B, T, V, P, block_size);
            break;
        case 2:
            if((V % 4) != 0) {
                printf("V needs to be a multiple of 4 for this kernel to work!\n");
                exit(EXIT_FAILURE);
            }
            fused_classifier2(dlogits, losses, logits, dlosses, targets, B, T, V, block_size);
            break;
        default:
            printf("Invalid kernel number\n");
            exit(1);
    }
}

// ----------------------------------------------------------------------------

int main(int argc, char **argv) {
    srand(0);

    int B = 8;
    int T = 1024;
<<<<<<< HEAD
    int V = 50272; // rounded up from 50257 for alignment purposes
=======
    int V = 50257;
    // padded size
    int P = (V + 63) & ~63;
>>>>>>> e5d519c6

    int deviceIdx = 0;
    cudaCheck(cudaSetDevice(deviceIdx));

    // create host memory of random numbers
    float* logits = make_random_float_01(B * T * V);
    float* probs = (float*)malloc(B * T * V * sizeof(float));
    float* dlogits = (float*)malloc(B * T * V * sizeof(float));
    float* losses = (float*)malloc(B * T * sizeof(float));
    const float* dlosses = make_random_float(B * T);
    const int* targets = make_random_int(B * T, V);

    // make the input less uniformly random: Otherwise, all probabilities will be basically zero,
    // and the tests are not actually meaningful.
    const int* outliers = make_random_int(B * T * 3, V);
    for(int k = 0; k < 3; ++k) {
        for(int j = 0; j < B * T; ++j) {
            logits[j * V +  outliers[j*3 + k]] *= 20;
        }
    }

    // move to GPU
    float* d_logits;
    float* d_dlogits;
    float* d_dlogits_no_pad;
    float* d_losses;
    float* d_dlosses;
    int* d_targets;

    cudaCheck(cudaMalloc(&d_dlogits, B * T * P * sizeof(float)));
    cudaCheck(cudaMalloc(&d_logits, B * T * P * sizeof(float)));
    cudaCheck(cudaMalloc(&d_dlogits_no_pad, B * T * V * sizeof(float)));
    cudaCheck(cudaMalloc(&d_targets, B * T * sizeof(int)));
    cudaCheck(cudaMalloc(&d_losses, B * T * sizeof(float)));
    cudaCheck(cudaMalloc(&d_dlosses, B * T * sizeof(float)));

    // move to GPU
    cudaCheck(cudaMemset(d_logits, 0xff, B * T * P * sizeof(float)));
    cudaCheck(cudaMemcpy2D(d_logits, P * sizeof(float), logits, V * sizeof(float), V * sizeof(float), B * T, cudaMemcpyHostToDevice));
    cudaCheck(cudaMemcpy(d_dlosses, dlosses, B * T * sizeof(float), cudaMemcpyHostToDevice));
    cudaCheck(cudaMemcpy(d_targets, targets, B * T * sizeof(int), cudaMemcpyHostToDevice));

    // read kernel_num from command line
    int kernel_num = 1;
    if (argc > 1) {
        kernel_num = atoi(argv[1]);
    }
    printf("Using kernel %d\n", kernel_num);

    // first check the correctness of the kernel
    softmax_forward_cpu(probs, logits, B * T, V);
    crossentropy_forward_cpu(losses, probs, targets, B, T, V);
    crossentropy_softmax_backward_cpu(dlogits, dlosses, probs, targets, B, T, V);

    // time the kernel at different block sizes
    int block_sizes[] = {32, 64, 128, 256, 512, 1024};

    for (int j = 0; j < sizeof(block_sizes) / sizeof(int); j++) {
        int block_size = block_sizes[j];
        printf("Checking block size %d.\n", block_size);
        fused_classifier(kernel_num, d_dlogits, d_losses, d_logits, d_dlosses, d_targets, B, T, V, P, block_size);
        validate_result(d_losses, losses, "losses", B * T, 1e-4f);
        // undo the padding before we can check for correctness
        cudaCheck(cudaMemcpy2D(d_dlogits_no_pad, V * sizeof(float), d_dlogits, P * sizeof(float), V * sizeof(float), B * T, cudaMemcpyDeviceToDevice));
        validate_result(d_dlogits_no_pad, dlogits, "dlogits", B * T * V, 1e-4f);
    }

    printf("All results match. Starting benchmarks.\n\n");

    for (int j = 0; j < sizeof(block_sizes) / sizeof(int); j++) {
        int block_size = block_sizes[j];

        int repeat_times = 1000;
        float elapsed_time = benchmark_kernel(repeat_times, fused_classifier,
                                              kernel_num, d_dlogits, d_losses, d_logits, d_dlosses, d_targets,
                                              B, T, V, P, block_size);

        printf("block_size %4d | time %f ms\n", block_size, elapsed_time);
    }

    // free memory
    free((void*)logits);
    free(probs);
    free(dlogits);
    free(losses);
    free((void*)dlosses);
    free((void*)targets);

    cudaCheck(cudaFree(d_dlogits));
    cudaCheck(cudaFree(d_losses));
    cudaCheck(cudaFree(d_logits));
    cudaCheck(cudaFree(d_dlosses));
    cudaCheck(cudaFree(d_targets));

    return 0;
}<|MERGE_RESOLUTION|>--- conflicted
+++ resolved
@@ -139,19 +139,13 @@
 
     // calculate all the gradients
     for (int i = warp.thread_rank(); i < V; i += warp.size()) {
-<<<<<<< HEAD
-        float prob = expf(logits[idx * V + i] - sp.Offset) * sp.Scale;
-        float* dlogits_bt = dlogits + b * T * V + t * V;
-=======
         float prob = expf(logits[idx * P + i] - sp.Offset) * sp.Scale;
         float* dlogits_bt = dlogits + b * T * P + t * P;
->>>>>>> e5d519c6
         float dloss = dlosses[b * T + t];
         int ix = targets[b * T + t];
         float p = prob;
         float indicator = i == ix ? 1.0f : 0.0f;
         dlogits_bt[i] = (p - indicator) * dloss;
-<<<<<<< HEAD
     }
 }
 
@@ -227,8 +221,6 @@
     if(threadIdx.x == 0) {
         float prob = expf(logits[idx * V + ix] - sp.Offset) * sp.Scale;
         losses[idx] = -logf(prob);
-=======
->>>>>>> e5d519c6
     }
 
     // calculate all the gradients
@@ -256,11 +248,7 @@
                       int B, int T, int V, int block_size) {
     const int N = B * T;
     const int grid_size = N;
-<<<<<<< HEAD
-    fused_classifier_kernel2<<<grid_size, block_size>>>(dlogits, losses, logits, dlosses, targets, B, T, V);
-=======
-    fused_classifier_kernel<<<grid_size, block_size>>>(dlogits, losses, logits, dlosses, targets, B, T, V, P);
->>>>>>> e5d519c6
+    fused_classifier_kernel<<<grid_size, block_size>>>(dlogits, losses, logits, dlosses, targets, B, T, V);
     cudaCheck(cudaGetLastError());
 }
 
@@ -291,13 +279,7 @@
 
     int B = 8;
     int T = 1024;
-<<<<<<< HEAD
-    int V = 50272; // rounded up from 50257 for alignment purposes
-=======
     int V = 50257;
-    // padded size
-    int P = (V + 63) & ~63;
->>>>>>> e5d519c6
 
     int deviceIdx = 0;
     cudaCheck(cudaSetDevice(deviceIdx));
